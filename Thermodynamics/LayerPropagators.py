--- conflicted
+++ resolved
@@ -1,11 +1,6 @@
-<<<<<<< HEAD
 from Utilities.dataStructs import Constants
 
 def IceLayers(Planet, Layers):
-    """ Layer propagation from surface downward through ice using geophysics """
-    Layers = IceILayers(Planet, Layers)
-=======
-def IceLayers(Planet, Layers, Constants):
     """ Layer propagation from surface downward through the ice using geophysics.
      Iteratively sets up the thermal profile (the density and temperature)
       of the layer with each pressure step for all ice layers including
@@ -19,9 +14,8 @@
 
         Examples:
     """
->>>>>>> 2d0eab84
 
-    Layers = IceILayers(Planet, Layers, Constants)
+    Layers = IceILayers(Planet, Layers)
 # I am a bit cnfused how we are trying ot implement this- it looks like we are overwriting the layers array
 #with just the bottom layers
     if Planet.BOTTOM_ICEV:
@@ -36,11 +30,7 @@
     return Layers
 
 
-<<<<<<< HEAD
 def IceILayers(Planet, Layers):
-    """ Geophysical and thermodynamic calculations for outermost ice layer """
-=======
-def IceILayers(Planet, Layers, Constants):
     """ Geophysical and thermodynamic calculations for outermost ice layer
         Calculates the density and temperature of the layer with each pressure step
 
@@ -74,16 +64,11 @@
         disp('Maybe it''s okay? If execution stopped, then probably not. Try looking where getPfreeze is called.')
     '''
 
->>>>>>> 2d0eab84
 
     return Layers
 
 
-<<<<<<< HEAD
 def IceIIIUnderplateLayers(Planet, Layers):
-    """ For cold, thick ice shells, model ice III under ice I layer """
-=======
-def IceIIIUnderplateLayers(Planet, Layers, Constants):
     """ For cold, thick ice shells, model ice III under ice I layer
         Calculates the density and temperature of the layer with each pressure step
 
@@ -96,16 +81,11 @@
 
         Examples:
     """
->>>>>>> 2d0eab84
 
     return Layers
 
 
-<<<<<<< HEAD
 def IceVUnderplateLayers(Planet, Layers):
-    """ For cold, thick ice shells, model ice V and ice III under ice I layer """
-=======
-def IceVUnderplateLayers(Planet, Layers, Constants):
     """ For cold, thick ice shells, model ice V and ice III under ice I layer
         Calculates the density and temperature of the layer with each pressure step
 
@@ -118,16 +98,11 @@
 
         Examples:
     """
->>>>>>> 2d0eab84
 
     return Layers
 
 
-<<<<<<< HEAD
 def OceanLayers(Planet, Layers):
-    """ Geophysical and thermodynamic calculations for ocean layer """
-=======
-def OceanLayers(Planet, Layers, Constants):
     """ Geophysical and thermodynamic calculations for ocean layer
         Calculates the density and temperature of the layer with each pressure step
 
@@ -140,16 +115,11 @@
 
         Examples:
     """
->>>>>>> 2d0eab84
 
     return Layers
 
 
-<<<<<<< HEAD
 def PlanetDepths(Planet, Layers):
-    """ Convert from organization by radius into organization by depth """
-=======
-def PlanetDepths(Planet, Layers, Constants):
     """ Convert from organization by radius into organization by depth
         Calculates the density and temperature of the layer with each pressure step
 
@@ -162,16 +132,11 @@
 
         Examples:
     """
->>>>>>> 2d0eab84
 
     return Layers
 
 
-<<<<<<< HEAD
 def InnerLayers(Planet, Layers):
-    """ Geophysical and thermodynamic calculations for silicate and core layers """
-=======
-def InnerLayers(Planet, Layers, Constants):
     """ Geophysical and thermodynamic calculations for silicate and core layers
         Calculates the density and temperature of the layer with each pressure step
 
@@ -184,7 +149,6 @@
 
         Examples:
     """
->>>>>>> 2d0eab84
 
     nStepsSilicate, Layers = SilicateLayers(Planet, Layers)
     Planet.nStepsTotal = Planet.nStepsHydro + nStepsSilicate
@@ -196,11 +160,7 @@
     return Planet, Layers
 
 
-<<<<<<< HEAD
 def SilicateLayers(Planet, Layers):
-    """ Geophysical and thermodynamic calculations for silicate layers """
-=======
-def SilicateLayers(Planet, Layers, Constants):
     """ Geophysical and thermodynamic calculations for silicate layers
         Calculates the density and temperature of the layer with each pressure step
 
@@ -213,17 +173,12 @@
 
         Examples:
     """
->>>>>>> 2d0eab84
     nStepsSilicate = 0
 
     return nStepsSilicate, Layers
 
 
-<<<<<<< HEAD
 def IronCoreLayers(Planet, Layers):
-    """ Geophysical and thermodynamic calculations for core layers """
-=======
-def IronCoreLayers(Planet, Layers, Constants):
     """ Geophysical and thermodynamic calculations for core layers
         Calculates the density and temperature of the layer with each pressure step
 
@@ -236,6 +191,5 @@
 
         Examples:
     """
->>>>>>> 2d0eab84
 
     return Layers
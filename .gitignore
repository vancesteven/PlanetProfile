--- conflicted
+++ resolved
@@ -1,12 +1,6 @@
 *~
 .DS_Store
 *asv
-<<<<<<< HEAD
-*.eps
-*.fig
-*.mat
-=======
 *.mat
 *.eps
-*.fig
->>>>>>> 9a7d3b68
+*.fig
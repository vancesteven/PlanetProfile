import numpy as np
import logging
from copy import deepcopy
from scipy.interpolate import RegularGridInterpolator, RectBivariateSpline
from scipy.optimize import root_scalar as GetZero
from seafreeze.seafreeze import seafreeze as SeaFreeze
from seafreeze.seafreeze import whichphase as WhichPhase
from PlanetProfile.Thermodynamics.Clathrates.ClathrateProps import ClathProps, ClathStableSloan1998, \
    ClathStableNagashima2017, ClathSeismic
from PlanetProfile.Utilities.DataManip import ResetNearestExtrap, ReturnZeros, EOSwrapper
from PlanetProfile.Thermodynamics.InnerEOS import GetphiFunc, GetphiCalc
from PlanetProfile.Thermodynamics.MgSO4.MgSO4Props import MgSO4Props, MgSO4PhaseMargules, MgSO4PhaseLookup, \
    MgSO4Seismic, MgSO4Conduct, Ppt2molal
from PlanetProfile.Thermodynamics.Seawater.SwProps import SwProps, SwPhase, SwSeismic, SwConduct
from PlanetProfile.Utilities.defineStructs import Constants, EOSlist
from PlanetProfile.Utilities.Indexing import PhaseConv, PhaseInv
# from PlanetProfile.Thermodynamics.Reaktoro.sigmaElectricMcCleskey2012 import elecCondMcCleskey2012
from PlanetProfile.Thermodynamics.Reaktoro.reaktoroProps import RktPhaseLookup, RktPhaseOnDemand, SpeciesParser, RktProps, RktSeismic, RktConduct, Reaktoro_Hydro_Species_Generator

# Assign logger
log = logging.getLogger('PlanetProfile')

def GetOceanEOS(compstr, wOcean_ppt, P_MPa, T_K, elecType, rhoType=None, scalingType=None, phaseType=None,
                EXTRAP=False, FORCE_NEW=False, MELT=False, PORE=False, sigmaFixed_Sm=None, LOOKUP_HIRES=False,
                etaFixed_Pas=None):
    oceanEOS = OceanEOSStruct(compstr, wOcean_ppt, P_MPa, T_K, elecType, rhoType=rhoType, scalingType=scalingType,
                              phaseType=phaseType, EXTRAP=EXTRAP, FORCE_NEW=FORCE_NEW, MELT=MELT, PORE=PORE,
                              sigmaFixed_Sm=sigmaFixed_Sm, LOOKUP_HIRES=LOOKUP_HIRES, etaFixed_Pas=etaFixed_Pas)
    if oceanEOS.ALREADY_LOADED and not FORCE_NEW:
        log.debug(f'{wOcean_ppt} ppt {compstr} EOS already loaded. Reusing existing EOS.')
        oceanEOS = EOSlist.loaded[oceanEOS.EOSlabel]

    # Ensure each EOSlabel is included in EOSlist, in case we have reused EOSs with
    # e.g. a smaller range that can reuse the larger-range already-loaded EOS.
    if oceanEOS.EOSlabel not in EOSlist.loaded.keys() or FORCE_NEW:
        EOSlist.loaded[oceanEOS.EOSlabel] = oceanEOS

    oceanEOSwrapper = EOSwrapper(oceanEOS.EOSlabel)

    return oceanEOSwrapper

class OceanEOSStruct:
    def __init__(self, compstr, wOcean_ppt, P_MPa, T_K, elecType, rhoType=None, scalingType=None,
                 phaseType=None, EXTRAP=False, FORCE_NEW=False, MELT=False, PORE=False,
                 sigmaFixed_Sm=None, LOOKUP_HIRES=False, etaFixed_Pas=None):
        if elecType is None:
            self.elecType = 'Vance2018'
        else:
            self.elecType = elecType
        if rhoType is None:
            self.rhoType = 'Millero'
        else:
            self.rhoType = rhoType
        if scalingType is None:
            self.scalingType = 'Vance2018'
        else:
            self.scalingType = scalingType
        if phaseType is None or phaseType == 'lookup':
             self.PHASE_LOOKUP = True
        else:
            self.PHASE_LOOKUP = False
        # Add ID for melting curve EOS
        if MELT:
            meltStr = f'melt{np.max(P_MPa)}'
            meltPrint = 'melting curve '
        else:
            meltStr = ''
            meltPrint = ''

        self.EOSlabel = f'{meltStr}Comp{compstr}wppt{wOcean_ppt}elec{elecType}rho{rhoType}' + \
                        f'scaling{scalingType}phase{phaseType}extrap{EXTRAP}pore{PORE}' + \
                        f'hires{LOOKUP_HIRES}etaFixed{etaFixed_Pas}'
        self.ALREADY_LOADED, self.rangeLabel, P_MPa, T_K, self.deltaP, self.deltaT \
            = CheckIfEOSLoaded(self.EOSlabel, P_MPa, T_K, FORCE_NEW=FORCE_NEW)

        if not self.ALREADY_LOADED or FORCE_NEW:
            self.comp = compstr
            self.w_ppt = wOcean_ppt
            self.EXTRAP = EXTRAP
            self.EOStype = 'ocean'

            self.Pmin = np.min(P_MPa)
            self.Pmax = np.max(P_MPa)
            self.Tmin = np.min(T_K)
            self.Tmax = np.max(T_K)
            if self.w_ppt is None:
                wStr = '0.0'
            else:
                wStr = f'{self.w_ppt:.1f}'
            log.debug(f'Loading {meltPrint}EOS for {wStr} ppt {self.comp} with ' +
                      f'P_MPa = [{self.Pmin:.1f}, {self.Pmax:.1f}, {self.deltaP:.3f}], ' +
                      f'T_K = [{self.Tmin:.1f}, {self.Tmax:.1f}, {self.deltaT:.3f}], ' +
                      f'for [min, max, step] with EXTRAP = {self.EXTRAP}.')

            # Get tabular data from the appropriate source for the specified ocean composition
            if self.comp == 'none':
                self.ufn_phase = ReturnZeros(1)
                self.type = 'No H2O'
                self.m_gmol = np.nan
                rho_kgm3 = np.zeros((np.size(P_MPa), np.size(T_K)))
                Cp_JkgK = rho_kgm3
                alpha_pK = rho_kgm3
                kTherm_WmK = rho_kgm3
                self.ufn_Seismic = ReturnZeros(2)
                self.ufn_sigma_Sm = ReturnZeros(1)
                self.EOSdeltaP = None
                self.EOSdeltaT = None
                self.propsPmax = 0
            elif self.comp in ['PureH2O', 'NH3', 'NaCl']:
                self.type = 'SeaFreeze'
                self.m_gmol = Constants.m_gmol[self.comp]

                # Set extrapolation boundaries to limits defined in SeaFreeze
                Pmax = {'PureH2O':   2300.6, 'NH3': 2228.4, 'NaCl': 1000.0}
                Tmin = {'PureH2O':    239,   'NH3':  241,   'NaCl':  229.0}
                Tmax = {'PureH2O':    501,   'NH3':  399.2, 'NaCl':  501.0}
                wMax = {'PureH2O': np.nan,   'NH3':  290.1, 'NaCl':  290.3} # concentration is 7mol/kgH2O
                self.Pmax = np.minimum(self.Pmax, Pmax[self.comp])
                self.Tmin = np.maximum(self.Tmin, Tmin[self.comp])
                self.Tmax = np.minimum(self.Tmax, Tmax[self.comp])
                self.propsPmax = self.Pmax
                if np.size(P_MPa) == np.size(T_K):
                    log.warning(f'Both P and T inputs have length {np.size(P_MPa)}, but they are organized to be ' +
                                 'used as a grid. This will cause an error in SeaFreeze. P list will be adjusted slightly.')
                    P_MPa = np.linspace(P_MPa[0], P_MPa[-1], np.size(P_MPa)+1)
                if np.max(P_MPa) > self.Pmax:
                    log.warning(f'Input Pmax greater than SeaFreeze limit for {self.comp}. Resetting to SF max of {self.Pmax} MPa.')
                    P_MPa = np.linspace(np.min(P_MPa), self.Pmax, np.size(P_MPa))
                if np.min(T_K) < self.Tmin:
                    log.warning(f'Input Tmin less than SeaFreeze limit for {self.comp}. Resetting to SF min of {self.Tmin} K.')
                    T_K = np.linspace(self.Tmin, np.max(T_K), np.size(T_K))
                if np.max(T_K) > self.Tmax:
                    log.warning(f'Input Tmax greater than SeaFreeze limit for {self.comp}. Resetting to SF max of {self.Tmax} K.')
                    T_K = np.linspace(np.min(T_K), self.Tmax, np.size(T_K))

                if self.comp == 'PureH2O':
                    SFcomp = 'water1'
                    PTmGrid = sfPTgrid(P_MPa, T_K)
                    self.ufn_sigma_Sm = H2Osigma_Sm(sigmaFixed_Sm)
                else:
                    if self.w_ppt > wMax[self.comp]:
                        log.warning(f'Input wOcean_ppt greater than SeaFreeze limit for {self.comp}. Resetting to SF max.')
                        self.w_ppt = wMax[self.comp]
                    if self.comp == 'NaCl':
                        SFcomp = 'NaClaq'
                        self.ufn_sigma_Sm = H2Osigma_Sm(sigmaFixed_Sm)
                    else:
                        SFcomp = self.comp
                        self.ufn_sigma_Sm = H2Osigma_Sm(sigmaFixed_Sm)  # Placeholder until lab data can be implemented

                    PTmGrid = sfPTmGrid(P_MPa, T_K, Ppt2molal(self.w_ppt, self.m_gmol))
                seaOut = SeaFreeze(deepcopy(PTmGrid), SFcomp)
                rho_kgm3 = seaOut.rho
                Cp_JkgK = seaOut.Cp
                alpha_pK = seaOut.alpha
                kTherm_WmK = np.zeros_like(alpha_pK) + Constants.kThermWater_WmK  # Placeholder until we implement a self-consistent calculation

                if self.PHASE_LOOKUP:
                    if self.comp == 'PureH2O':
                        self.phase = WhichPhase(deepcopy(PTmGrid))  # FOR COMPATIBILITY WITH SF v0.9.2: Use default comp of water1 here. This is not robust, but allows support for in-development updates to SeaFreeze.
                    else:
                        self.phase = WhichPhase(deepcopy(PTmGrid), solute=SFcomp)
                    # Create phase finder -- note that the results from this function must be cast to int after retrieval
                    self.ufn_phase = RGIwrap(RegularGridInterpolator((P_MPa, T_K), self.phase, method='nearest'),
                                             self.deltaP, self.deltaT)
                    # Save EOS grid resolution in lookup table
                    self.EOSdeltaP = self.deltaP
                    self.EOSdeltaT = self.deltaT
                else:
                    self.ufn_phase = SFphase(self.w_ppt, self.comp)
                    # Lookup table is not used -- flag with nan for grid resolution.
                    self.EOSdeltaP = np.nan
                    self.EOSdeltaT = np.nan

                self.ufn_Seismic = SFSeismic(self.comp, P_MPa, T_K, seaOut, self.w_ppt, self.EXTRAP)
            elif self.comp == 'Seawater':
                self.type = 'GSW'
                self.m_gmol = Constants.m_gmol['H2O']
                if((self.Tmin <= 250) or (self.Pmax > Constants.PminHPices_MPa)):
                    log.warning('GSW handles only ice Ih for determining phases in the ocean. At ' +
                                'low temperatures or high pressures, this model will be wrong as no ' +
                                'high-pressure ice phases will be found.')
                    self.Pmax = Constants.PminHPices_MPa
                if self.Tmax > 350:
                    log.warning('GSW yields physically valid properties only up to about 350 K. ' +
                                'Maximum temperature for this Seawater EOS will be set to that value.')
                    self.Tmax = 350

                self.ufn_phase = SwPhase(self.w_ppt)
                # Lookup table is not used -- flag with nan for grid resolution.
                self.EOSdeltaP = np.nan
                self.EOSdeltaT = np.nan
                rho_kgm3, Cp_JkgK, alpha_pK, kTherm_WmK = SwProps(P_MPa, T_K, self.w_ppt)
                self.ufn_Seismic = SwSeismic(self.w_ppt, self.EXTRAP)
                if sigmaFixed_Sm is not None:
                    self.ufn_sigma_Sm = H2Osigma_Sm(sigmaFixed_Sm)
                else:
                    self.ufn_sigma_Sm = SwConduct(self.w_ppt)
                self.propsPmax = self.Pmax
            elif self.comp == 'MgSO4':
                if self.elecType == 'Pan2020' and round(self.w_ppt) != 100:
                    log.warning('elecType "Pan2020" behavior is defined only for Ocean.wOcean_ppt = 100. ' +
                                'Defaulting to elecType "Vance2018".')
                    self.elecType = 'Vance2018'
                self.type = 'ChoukronGrasset2010'
                self.m_gmol = Constants.m_gmol['MgSO4']

                P_MPa, T_K, rho_kgm3, Cp_JkgK, alpha_pK, kTherm_WmK \
                    = MgSO4Props(P_MPa, T_K, self.w_ppt, self.EXTRAP)
                if self.PHASE_LOOKUP:
                    self.ufn_phase = MgSO4PhaseLookup(self.w_ppt, HIRES=LOOKUP_HIRES)
                    self.phasePmax = self.ufn_phase.Pmax
                    # Save EOS grid resolution from MgSO4 lookup table loaded from disk
                    self.EOSdeltaP = self.ufn_phase.deltaP
                    self.EOSdeltaT = self.ufn_phase.deltaT
                else:
                    Margules = MgSO4PhaseMargules(self.w_ppt)
                    self.ufn_phase = Margules.arrays
                    self.phasePmax = Margules.Pmax
                    # Lookup table is not used -- flag with nan for grid resolution.
                    self.EOSdeltaP = np.nan
                    self.EOSdeltaT = np.nan

                self.ufn_Seismic = MgSO4Seismic(self.w_ppt, self.EXTRAP)
                if sigmaFixed_Sm is not None:
                    self.ufn_sigma_Sm = H2Osigma_Sm(sigmaFixed_Sm)
                else:
                    self.ufn_sigma_Sm = MgSO4Conduct(self.w_ppt, self.elecType, rhoType=self.rhoType,
                                                    scalingType=self.scalingType)
                self.propsPmax = self.ufn_Seismic.Pmax
                self.Pmax = np.min([self.Pmax, self.phasePmax])
            elif self.comp.startswith("CustomSolution"):
                self.speciation = compstr.split('=')[1].strip()
                # Parse out the species list and ratio into a format compatible with Reaktoro and create a CustomSolution EOS label
                self.aqueous_species_string, self.speciation_ratio_mol_kg, self.EOS_lookup_label = SpeciesParser(self.speciation)

                self.type = 'Reaktoro'

                P_MPa, T_K, rho_kgm3, Cp_JkgK, alpha_pK, kTherm_WmK, self.EOSdeltaP, self.EOSdeltaT = RktProps(self.EOS_lookup_label, self.aqueous_species_string, self.speciation_ratio_mol_kg, P_MPa, T_K, self.EXTRAP)
                self.ufn_Seismic = RktSeismic(self.EOS_lookup_label,  self.aqueous_species_string, self.speciation_ratio_mol_kg, self.EXTRAP)

                if self.PHASE_LOOKUP:
                    self.ufn_phase = RktPhaseLookup(self.EOS_lookup_label, self.aqueous_species_string, self.speciation_ratio_mol_kg, P_MPa, T_K)
                else:
                    self.ufn_phase = RktPhaseOnDemand(self.aqueous_species_string, self.speciation_ratio_mol_kg)
                self.ufn_species = Reaktoro_Hydro_Species_Generator(self.aqueous_species_string, self.speciation_ratio_mol_kg)

                if sigmaFixed_Sm is not None:
                    self.ufn_sigma_Sm = H2Osigma_Sm(sigmaFixed_Sm)
                else:
                    # ions = {'Na_p1': {'mols': 0.1}, 'Cl_m1': {'mols': 0.1}}
                    # self.ufn_sigma_Sm = elecCondMcCleskey2012(T_K,ions) # see McCleskeyFig1 benchmark for example usage. this is a placeholder that doesn't have the inputs set up correctly. Has no pressure dependence currently
                    self.ufn_sigma_Sm = RktConduct(self.aqueous_species_string, self.speciation_ratio_mol_kg)
                self.propsPmax = self.Pmax
            else:
                raise ValueError(f'Unable to load ocean EOS. self.comp="{self.comp}" but options are "Seawater", "NH3", "MgSO4", ' +
                                 '"NaCl", and "none" (for waterless bodies).')

            self.ufn_rho_kgm3 = RectBivariateSpline(P_MPa, T_K, rho_kgm3)
            self.ufn_Cp_JkgK = RectBivariateSpline(P_MPa, T_K, Cp_JkgK)
            self.ufn_alpha_pK = RectBivariateSpline(P_MPa, T_K, alpha_pK)
            self.ufn_kTherm_WmK = RectBivariateSpline(P_MPa, T_K, kTherm_WmK)
            self.ufn_eta_Pas = ViscOceanUniform_Pas(etaSet_Pas=etaFixed_Pas, comp=compstr)

            # Include placeholder to overlap infrastructure with other EOS classes
            self.fn_porosCorrect = None

            # Store complete EOSStruct in global list of loaded EOSs,
            # but only if we weren't forcing a recalculation. This allows
            # us to use a finer step in getting the ice shell thickness while
            # not slowing down ocean calculations.
            if not FORCE_NEW:
                EOSlist.loaded[self.EOSlabel] = self
                EOSlist.ranges[self.EOSlabel] = self.rangeLabel

    # Limit extrapolation to use nearest value from evaluated fit
    def fn_phase(self, P_MPa, T_K, grid=False):
        # Phase stability cannot be extrapolated for some compositions. Therefore, prevent it.
        P_MPa, T_K = ResetNearestExtrap(P_MPa, T_K, self.Pmin, self.Pmax, self.Tmin, self.Tmax)
        return self.ufn_phase(P_MPa, T_K, grid=grid)
    def fn_rho_kgm3(self, P_MPa, T_K, grid=False):
        if not self.EXTRAP:
            P_MPa, T_K = ResetNearestExtrap(P_MPa, T_K, self.Pmin, self.Pmax, self.Tmin, self.Tmax)
        return self.ufn_rho_kgm3(P_MPa, T_K, grid=grid)
    def fn_Cp_JkgK(self, P_MPa, T_K, grid=False):
        if not self.EXTRAP:
            P_MPa, T_K = ResetNearestExtrap(P_MPa, T_K, self.Pmin, self.Pmax, self.Tmin, self.Tmax)
        return self.ufn_Cp_JkgK(P_MPa, T_K, grid=grid)
    def fn_alpha_pK(self, P_MPa, T_K, grid=False):
        if not self.EXTRAP:
            P_MPa, T_K = ResetNearestExtrap(P_MPa, T_K, self.Pmin, self.Pmax, self.Tmin, self.Tmax)
        return self.ufn_alpha_pK(P_MPa, T_K, grid=grid)
    def fn_kTherm_WmK(self, P_MPa, T_K, grid=False):
        if not self.EXTRAP:
            P_MPa, T_K = ResetNearestExtrap(P_MPa, T_K, self.Pmin, self.Pmax, self.Tmin, self.Tmax)
        return self.ufn_kTherm_WmK(P_MPa, T_K, grid=grid)
    def fn_Seismic(self, P_MPa, T_K, grid=False):
        if not self.EXTRAP:
            P_MPa, T_K = ResetNearestExtrap(P_MPa, T_K, self.Pmin, self.Pmax, self.Tmin, self.Tmax)
        return self.ufn_Seismic(P_MPa, T_K, grid=grid)
    def fn_sigma_Sm(self, P_MPa, T_K, grid=False):
        if not self.EXTRAP:
            P_MPa, T_K = ResetNearestExtrap(P_MPa, T_K, self.Pmin, self.Pmax, self.Tmin, self.Tmax)
        return self.ufn_sigma_Sm(P_MPa, T_K, grid=grid)
    def fn_eta_Pas(self, P_MPa, T_K, grid=False):
        if not self.EXTRAP:
            P_MPa, T_K = ResetNearestExtrap(P_MPa, T_K, self.Pmin, self.Pmax, self.Tmin, self.Tmax)
        return self.ufn_eta_Pas(P_MPa, T_K, grid=grid)
    def fn_species(self, P_MPa, T_K, grid = False):
        """
        Function only relevant for Reaktoro custom solution.
        """
        if not self.EXTRAP:
            P_MPa, T_K = ResetNearestExtrap(P_MPa, T_K, self.Pmin, self.Pmax, self.Tmin, self.Tmax)
        return self.ufn_species(P_MPa, T_K, grid=grid)



def GetIceEOS(P_MPa, T_K, phaseStr, porosType=None, phiTop_frac=0, Pclosure_MPa=0, phiMin_frac=0,
              EXTRAP=False, ClathDissoc=None, minPres_MPa=None, minTres_K=None,
              ICEIh_DIFFERENT=False, etaFixed_Pas=None, TviscTrans_K=None):
    iceEOS = IceEOSStruct(P_MPa, T_K, phaseStr, porosType=porosType, phiTop_frac=phiTop_frac,
                          Pclosure_MPa=Pclosure_MPa, phiMin_frac=phiMin_frac, EXTRAP=EXTRAP,
                          ClathDissoc=ClathDissoc, minPres_MPa=minPres_MPa, minTres_K=minTres_K,
                          ICEIh_DIFFERENT=ICEIh_DIFFERENT, etaFixed_Pas=etaFixed_Pas,
                          TviscTrans_K=TviscTrans_K)
    if iceEOS.ALREADY_LOADED:
        log.debug(f'Ice {phaseStr} EOS already loaded. Reusing existing EOS.')
        iceEOS = EOSlist.loaded[iceEOS.EOSlabel]

    # Ensure each EOSlabel is included in EOSlist, in case we have reused EOSs with
    # e.g. a smaller range that can reuse the larger-range already-loaded EOS.
    if iceEOS.EOSlabel not in EOSlist.loaded.keys():
        EOSlist.loaded[iceEOS.EOSlabel] = iceEOS

    iceEOSwrapper = EOSwrapper(iceEOS.EOSlabel)

    return iceEOSwrapper

class IceEOSStruct:
    def __init__(self, P_MPa, T_K, phaseStr, porosType=None, phiTop_frac=0, Pclosure_MPa=0,
                 phiMin_frac=0, EXTRAP=False, ClathDissoc=None, minPres_MPa=None, minTres_K=None,
                 ICEIh_DIFFERENT=False, etaFixed_Pas=None, TviscTrans_K=None):
        self.EOSlabel = f'phase{phaseStr}poros{porosType}phi{phiTop_frac}Pclose{Pclosure_MPa}' + \
                        f'phiMin{phiMin_frac}extrap{EXTRAP}etaFixed{etaFixed_Pas}' + \
                        f'TviscTrans{TviscTrans_K}'
        self.ALREADY_LOADED, self.rangeLabel, P_MPa, T_K, self.deltaP, self.deltaT \
            = CheckIfEOSLoaded(self.EOSlabel, P_MPa, T_K, minPres_MPa=minPres_MPa, minTres_K=minTres_K)
        if not self.ALREADY_LOADED:
            self.Pmin = np.min(P_MPa)
            self.Pmax = np.max(P_MPa)
            self.Tmin = np.min(T_K)
            self.Tmax = np.max(T_K)
            self.EOSdeltaP = self.deltaP
            self.EOSdeltaT = self.deltaT
            self.EXTRAP = EXTRAP
            self.EOStype = 'ice'
            log.debug(f'Loading EOS for {phaseStr} with ' +
                      f'P_MPa = [{self.Pmin:.1f}, {self.Pmax:.1f}, {self.deltaP:.3f}], ' +
                      f'T_K = [{self.Tmin:.1f}, {self.Tmax:.1f}, {self.deltaT:.3f}], ' +
                      f'for [min, max, step] with EXTRAP = {self.EXTRAP}.')

            # Make sure arrays are long enough to interpolate
            nPs = np.size(P_MPa)
            nTs = np.size(T_K)
            if(nPs <= 3):
                P_MPa = np.linspace(P_MPa[0], P_MPa[-1], nPs*3)
            if(nTs <= 3):
                T_K = np.linspace(T_K[0], T_K[-1], nTs*3)
            # If input arrays are equal length, repeat final T value due to a quirk of numpy arrays
            # combined with SeaFreeze's particular implementation that requires gridded P,T values
            # to have different array lengths
            if(nPs == nTs):
                T_K = np.append(T_K, T_K[-1]*1.00001)

            # Assign phase ID and string for convenience in functions where iceEOS is passed
            self.phaseStr = phaseStr
            self.phaseID = PhaseInv(phaseStr)

            if phaseStr == 'Clath':
                # Special functions for clathrate properties
                rho_kgm3, Cp_JkgK, alpha_pK, kTherm_WmK \
                    = ClathProps(P_MPa, T_K)
                if ClathDissoc is not None and ClathDissoc.NAGASHIMA:
                    self.phase = ClathStableNagashima2017(P_MPa, T_K)
                else:
                    self.phase = ClathStableSloan1998(P_MPa, T_K)

                # Create phase finder -- note that the results from this function must be cast to int after retrieval
                # Returns either Constants.phaseClath (stable) or 0 (not stable), making it compatible with GetTfreeze
                self.ufn_phase = RGIwrap(RegularGridInterpolator((P_MPa, T_K), self.phase, method='nearest'),
                                         self.deltaP, self.deltaT)
                self.ufn_Seismic = ClathSeismic()
            else:
                # Get tabular data from SeaFreeze for all other ice phases
                PTgrid = sfPTgrid(P_MPa, T_K)
                iceOut = SeaFreeze(PTgrid, phaseStr)
                rho_kgm3 = iceOut.rho
                Cp_JkgK = iceOut.Cp
                alpha_pK = iceOut.alpha
                if ICEIh_DIFFERENT and phaseStr == 'Ih':
                    kTherm_WmK = np.array([kThermIceIhWolfenbarger2021(T_K) for _ in P_MPa])
                else:
                    kTherm_WmK = np.array([kThermIsobaricAnderssonInaba2005(T_K, PhaseInv(phaseStr)) for _ in P_MPa])
                self.ufn_Seismic = IceSeismic(phaseStr, self.EXTRAP)
                self.ufn_phase = returnVal(self.phaseID)
            # To interpolate functions with rectBivariateSpline, we must remove all values that have np.nan otherwise RectBivariateSpline returns np.nan always
            # This line is only hit when plotting PvThydro plot, since it queries ice EOS for pressure ranges not valid for ice which causes np.nan to be returned
            if np.any(np.isnan(rho_kgm3)):
                P_indices, T_indices = np.where(~np.isnan(rho_kgm3))
                Pmin_index = np.min(P_indices)
                Pmax_index = np.max(P_indices)
                Tmin_index = np.min(T_indices)
                Tmax_index = np.max(T_indices)
                P_MPa = P_MPa[Pmin_index:Pmax_index+1]
                T_K = T_K[Tmin_index:Tmax_index+1]
                kTherm_WmK = kTherm_WmK[~np.isnan(rho_kgm3)].reshape(P_MPa.size, -1)
                rho_kgm3 = rho_kgm3[~np.isnan(rho_kgm3)].reshape(P_MPa.size, -1)
                Cp_JkgK = Cp_JkgK[~np.isnan(Cp_JkgK)].reshape(P_MPa.size, -1)
                alpha_pK = alpha_pK[~np.isnan(alpha_pK)].reshape(P_MPa.size, -1)
                self.rangeLabel = f'{np.min(P_MPa):.2f},{np.max(P_MPa):.2f},{(P_MPa[1]-P_MPa[0]):.2e},' + \
                 f'{np.min(T_K):.3f},{np.max(T_K):.3f},{(T_K[1]-T_K[0]):.2e}'

            # Interpolate functions for this ice phase that can be queried for properties
            self.ufn_rho_kgm3 = RectBivariateSpline(P_MPa, T_K, rho_kgm3)
            self.ufn_Cp_JkgK = RectBivariateSpline(P_MPa, T_K, Cp_JkgK)
            self.ufn_alpha_pK = RectBivariateSpline(P_MPa, T_K, alpha_pK)
            self.ufn_kTherm_WmK = RectBivariateSpline(P_MPa, T_K, kTherm_WmK)
            self.ufn_eta_Pas = ViscIceUniform_Pas(etaSet_Pas=etaFixed_Pas, TviscTrans_K=TviscTrans_K)

            if porosType is None or porosType == 'none':
                self.ufn_phi_frac = ReturnZeros(1)
                self.POROUS = False
            else:
                self.ufn_phi_frac = GetphiCalc(phiTop_frac,
                                              GetphiFunc(porosType, phiTop_frac, Pclosure_MPa, None, P_MPa, T_K),
                                              phiMin_frac)
                self.POROUS = True

            # Store complete EOSStruct in global list of loaded EOSs
            EOSlist.loaded[self.EOSlabel] = self
            EOSlist.ranges[self.EOSlabel] = self.rangeLabel

    def fn_porosCorrect(self, propBulk, propPore, phi, J):
        # Combine pore fluid properties with matrix properties in accordance with
        # Yu et al. (2016): http://dx.doi.org/10.1016/j.jrmge.2015.07.004
        return (propBulk**J * (1 - phi) + propPore**J * phi) ** (1/J)

    # Limit extrapolation to use nearest value from evaluated fit
    def fn_phase(self, P_MPa, T_K, grid=False):
        if not self.EXTRAP:
            P_MPa, T_K = ResetNearestExtrap(P_MPa, T_K, self.Pmin, self.Pmax, self.Tmin, self.Tmax)
        return self.ufn_phase(P_MPa, T_K, grid=grid)
    def fn_rho_kgm3(self, P_MPa, T_K, grid=False):
        if not self.EXTRAP:
            P_MPa, T_K = ResetNearestExtrap(P_MPa, T_K, self.Pmin, self.Pmax, self.Tmin, self.Tmax)
        return self.ufn_rho_kgm3(P_MPa, T_K, grid=grid)
    def fn_Cp_JkgK(self, P_MPa, T_K, grid=False):
        if not self.EXTRAP:
            P_MPa, T_K = ResetNearestExtrap(P_MPa, T_K, self.Pmin, self.Pmax, self.Tmin, self.Tmax)
        return self.ufn_Cp_JkgK(P_MPa, T_K, grid=grid)
    def fn_alpha_pK(self, P_MPa, T_K, grid=False):
        if not self.EXTRAP:
            P_MPa, T_K = ResetNearestExtrap(P_MPa, T_K, self.Pmin, self.Pmax, self.Tmin, self.Tmax)
        return self.ufn_alpha_pK(P_MPa, T_K, grid=grid)
    def fn_kTherm_WmK(self, P_MPa, T_K, grid=False):
        if not self.EXTRAP:
            P_MPa, T_K = ResetNearestExtrap(P_MPa, T_K, self.Pmin, self.Pmax, self.Tmin, self.Tmax)
        return self.ufn_kTherm_WmK(P_MPa, T_K, grid=grid)
    def fn_phi_frac(self, P_MPa, T_K, grid=False):
        if not self.EXTRAP:
            P_MPa, T_K = ResetNearestExtrap(P_MPa, T_K, self.Pmin, self.Pmax, self.Tmin, self.Tmax)
        return self.ufn_phi_frac(P_MPa, T_K, grid=grid)
    def fn_Seismic(self, P_MPa, T_K, grid=False):
        if not self.EXTRAP:
            P_MPa, T_K = ResetNearestExtrap(P_MPa, T_K, self.Pmin, self.Pmax, self.Tmin, self.Tmax)
        return self.ufn_Seismic(P_MPa, T_K, grid=grid)
    def fn_sigma_Sm(self, P_MPa, T_K, grid=False):
        if not self.EXTRAP:
            P_MPa, T_K = ResetNearestExtrap(P_MPa, T_K, self.Pmin, self.Pmax, self.Tmin, self.Tmax)
        return self.ufn_sigma_Sm(P_MPa, T_K, grid=grid)
    def fn_eta_Pas(self, P_MPa, T_K, grid=False):
        if not self.EXTRAP:
            P_MPa, T_K = ResetNearestExtrap(P_MPa, T_K, self.Pmin, self.Pmax, self.Tmin, self.Tmax)
        return self.ufn_eta_Pas(P_MPa, T_K, grid=grid)

class returnVal:
    def __init__(self, val):
        self.val = val
    def __call__(self, P, T, grid=False):
        if grid:
            P, _ = np.meshgrid(P, T, indexing='ij')
        return (np.ones_like(P) * self.val).astype(np.int_)

def CheckIfEOSLoaded(EOSlabel, P_MPa, T_K, FORCE_NEW=False, minPres_MPa=None, minTres_K=None):
    """ Determine if we need to load a new EOS, or if we can reuse one that's already been
        loaded within this session.

        Args:
            EOSlabel (str): A unique identifier containing all the settings passed to the
                EOSStruct class instantiator.
            P_MPa (float, shape N): Pressures to desired for constructing the EOS in MPa.
            T_K (float, shape N): Temperatures to desired for constructing the EOS in K.
            FORCE_NEW = False (bool): Whether to force a reload each time, instead of checking.
                Overwrites any previously loaded EOS in the EOSlist that has the same EOSlabel.
        Returns:
            ALREADY_LOADED (bool): Whether we can make use of an EOSStruct in EOSlist.loaded
                with a label matching the one we wish to load now.
            rangeLabel (str): A string identifying the min/max/step values for P and T.
            outP_MPa (float, shape N): Pressures to use for constructing the EOS in MPa.
            outT_K (float, shape N): Temperatures to use for constructing the EOS in K.
    """

    # Create label for identifying P, T arrays
    deltaP = np.maximum(np.round(np.mean(np.diff(P_MPa)), 2), 0.001)
    deltaT = np.maximum(np.round(np.mean(np.diff(T_K)), 2), 0.001)
    Pmin = np.min(P_MPa)
    Pmax = np.max(P_MPa)
    Tmin = np.min(T_K)
    Tmax = np.max(T_K)
    rangeLabel = f'{Pmin:.2f},{Pmax:.2f},{deltaP:.2e},' + \
                 f'{Tmin:.3f},{Tmax:.3f},{deltaT:.2e}'
    if (not FORCE_NEW) and EOSlabel in EOSlist.loaded.keys():
        if EOSlist.ranges[EOSlabel] == rangeLabel:
            # This exact EOS has been loaded already. Reuse the one in memory
            ALREADY_LOADED = True
            outP_MPa = None
            outT_K = None
        else:
            # Check if we can reuse an already-loaded EOS because the
            # P, T ranges are contained within the already-loaded EOS
            nopeP = np.min(P_MPa) < EOSlist.loaded[EOSlabel].Pmin * 0.9 or \
                    np.max(P_MPa) > EOSlist.loaded[EOSlabel].Pmax * 1.1 or \
                    deltaP < EOSlist.loaded[EOSlabel].deltaP * 0.9
            nopeT = np.min(T_K) < EOSlist.loaded[EOSlabel].Tmin - 0.1 or \
                    np.max(T_K) > EOSlist.loaded[EOSlabel].Tmax + 0.1 or \
                    deltaT < EOSlist.loaded[EOSlabel].deltaT * 0.9
            if nopeP or nopeT:
                # The new inputs have at least one min/max value outside the range
                # of the previously loaded EOS, so we have to load a new one.
                ALREADY_LOADED = False
                # Set P and T ranges to include the outer bounds from
                # the already-loaded EOS and the one we want now
                minPmin = np.minimum(np.min(P_MPa), EOSlist.loaded[EOSlabel].Pmin)
                maxPmax = np.maximum(np.max(P_MPa), EOSlist.loaded[EOSlabel].Pmax)
                minTmin = np.minimum(np.min(T_K), EOSlist.loaded[EOSlabel].Tmin)
                maxTmax = np.maximum(np.max(T_K), EOSlist.loaded[EOSlabel].Tmax)
                deltaP = np.round(np.minimum(np.mean(np.diff(P_MPa)), EOSlist.loaded[EOSlabel].deltaP), 2)
                deltaT = np.round(np.minimum(np.mean(np.diff(T_K)), EOSlist.loaded[EOSlabel].deltaT), 2)
                if deltaP == 0: deltaP = 0.01
                if deltaT == 0: deltaT = 0.01
                if minPres_MPa is not None and deltaP < minPres_MPa:
                    log.warning(f'deltaP of {deltaP:.2f} MPa less than minimum res setting of {minPres_MPa}. Resetting to {minPres_MPa}.')
                    deltaP = minPres_MPa
                if minTres_K is not None and deltaT < minTres_K:
                    log.warning(f'deltaT of {deltaT:.2f} K less than minimum res setting of {minTres_K}. Resetting to {minTres_K}.')
                    deltaT = minTres_K
                nPs = int((maxPmax - minPmin) / deltaP)
                nTs = int((maxTmax - minTmin) / deltaT)
                # Ensure we don't have too few points that we error later
                if nPs < 5:
                    nPs = 5
                if nTs < 5:
                    nTs = 5
                outP_MPa = np.linspace(minPmin, maxPmax, nPs)
                outT_K = np.linspace(minTmin, maxTmax, nTs)
                rangeLabel = f'{np.min(outP_MPa):.2f},{np.max(outP_MPa):.2f},{deltaP:.2e},' + \
                             f'{np.min(outT_K):.3f},{np.max(outT_K):.3f},{deltaT:.2e}'
            else:
                # A previous EOS has been loaded that has a wider P or T range than the inputs,
                # so we will use the previously loaded one.
                ALREADY_LOADED = True
                outP_MPa = None
                outT_K = None
    else:
        # This EOS has not been loaded, so we need to load it with the input parameters
        ALREADY_LOADED = False
        # Override min resolution if set
        if minPres_MPa is not None and deltaP < minPres_MPa:
            log.warning(f'deltaP of {deltaP:.2f} MPa less than minimum res setting of {minPres_MPa}. Resetting to {minPres_MPa}.')
            deltaP = minPres_MPa
        if minTres_K is not None and deltaT < minTres_K:
            log.warning(f'deltaT of {deltaT:.2f} K less than minimum res setting of {minTres_K}. Resetting to {minTres_K}.')
            deltaT = minTres_K
        rangeLabel = f'{Pmin:.2f},{Pmax:.2f},{deltaP:.2e},' + \
                     f'{Tmin:.3f},{Tmax:.3f},{deltaT:.2e}'
<<<<<<< HEAD
        # Ensure that P_MPa is strictly ascending, namely that {Pmin and Pmax are not the same
        # If so, then increment Pmax just slightly
        if Pmax - Pmin == 0:
            Pmax = Pmax + 0.001
            deltaP = 0.001
        if Tmax - Tmin == 0:
            Tmax = Tmin + 0.001
            deltaT = 0.001
        # Use of np.arange would be simpler here, but can cause errors when loading an EOS for a thin layer, e.g. for
        # some cases with ice VI inside pores.
        nPs = np.maximum(round(abs(Pmax-Pmin)/deltaP), 10)
        outP_MPa = np.linspace(Pmin, Pmax, nPs)
        # outP_MPa = np.arange(Pmin, Pmax, np.maximum(deltaP)
        nTs = np.maximum(round(abs(Tmax-Tmin)/deltaT), 11)
        # To prevent Seafreeze errors, ensure that nTs and nPs don't have same size
        if nTs == nPs:
            nTs = nTs + 1
=======
        outP_MPa = np.arange(Pmin, Pmax, deltaP)
        nTs = np.minimum(round(abs(Tmax-Tmin)/deltaT), np.size(outP_MPa)+1)
>>>>>>> f624131e
        outT_K = np.linspace(Tmin, Tmax, nTs)

    return ALREADY_LOADED, rangeLabel, outP_MPa, outT_K, deltaP, deltaT


# Create a function that can pack up (P,T) pairs that are compatible with SeaFreeze
def sfPTpairs(P_MPa, T_K):
    return np.array([(P, T) for P, T in zip(P_MPa, T_K)], dtype='f,f').astype(object)
# Same for PTm triplets
def sfPTmTrips(P_MPa, T_K, m_molal):
    return np.array([(P, T, m_molal) for P, T in zip(P_MPa, T_K)], dtype='f,f,f').astype(object)
# Same as above but for a grid
def sfPTgrid(P_MPa, T_K):
    return np.array([P_MPa, T_K], dtype=object)
# Same for PTm grid
def sfPTmGrid(P_MPa, T_K, m_molal):
    return np.array([P_MPa, T_K, np.array([m_molal])], dtype=object)

# Create callable class to act as a wrapper for SeaFreeze phase lookup
class SFphase:
    def __init__(self, w_ppt, comp):
        self.w_ppt = w_ppt
        if comp == 'PureH2O':
            self.comp = 'water1'
            self.m_molal = np.nan
            self.path = None
        else:
            self.comp = comp
            self.m_molal = Ppt2molal(self.w_ppt, Constants.m_gmol[self.comp])
            self.path = SFmatPath[self.comp]

    def PTpairs(self, Pin, Tin):
        if np.size(Pin) == 1 and np.size(Tin) == 1:
            return np.array([(Pin, Tin)], dtype='f,f').astype(object)
        elif np.size(Pin) == 1:
            return np.array([(Pin, T) for T in Tin], dtype='f,f').astype(object)
        elif np.size(Tin) == 1:
            return np.array([(P, Tin) for P in Pin], dtype='f,f').astype(object)
        elif np.size(Pin) == np.size(Tin):
            return sfPTpairs(Pin, Tin)
        else:
            log.warning('2D array as input to SeaFreeze phase finder when 1D array was expected. A 2D array will be output.')
            return sfPTgrid(Pin, Tin)

    def PTmTrips(self, Pin, Tin):
        if np.size(Pin) == 1 and np.size(Tin) == 1:
            return np.array([(Pin, Tin, self.m_molal)], dtype='f,f').astype(object)
        elif np.size(Pin) == 1:
            return np.array([(Pin, T, self.m_molal) for T in Tin], dtype='f,f').astype(object)
        elif np.size(Tin) == 1:
            return np.array([(P, Tin, self.m_molal) for P in Pin], dtype='f,f').astype(object)
        elif np.size(Pin) == np.size(Tin):
            return sfPTmTrips(Pin, Tin, self.m_molal)
        else:
            log.warning('2D array as input to SeaFreeze phase finder when 1D array was expected. A 2D array will be output.')
            return sfPTmGrid(Pin, Tin, self.m_molal)

    def __call__(self, P_MPa, T_K, grid=False):
        if self.comp == 'water1':
            if grid:
                PT = sfPTgrid(P_MPa, T_K)
            else:
                PT = self.PTpairs(P_MPa, T_K)
            return WhichPhase(PT).astype(np.int_)
        else:
            if grid:
                PTm = sfPTmGrid(P_MPa, T_K, self.m_molal)
            else:
                PTm = self.PTmTrips(P_MPa, T_K)
            return WhichPhase(PTm, solute=self.comp).astype(np.int_)
    
class RGIwrap:
    """ Creates a wrapper for passing P, T arguments as a tuple to RegularGridInterpolator """
    def __init__(self, RGIfunc, deltaP, deltaT):
        self.RGIfunc = RGIfunc
        self.deltaP = deltaP
        self.deltaT = deltaT
        
    def __call__(self, P_MPa, T_K, grid=False):
        if grid:
            P_MPa, T_K = np.meshgrid(P_MPa, T_K, indexing='ij')
        return (self.RGIfunc((P_MPa, T_K)))
        

class SFSeismic:
    """ Creates a function call for returning seismic properties of depth profile for SeaFreeze solutions. """
    def __init__(self, compstr, P_MPa, T_K, seaOut, wOcean_ppt, EXTRAP):
        self.comp = compstr
        self.w_ppt = wOcean_ppt
        self.EXTRAP = EXTRAP

        self.ufn_VP_kms = RectBivariateSpline(P_MPa, T_K, seaOut.vel * 1e-3)
        self.ufn_KS_GPa = RectBivariateSpline(P_MPa, T_K, seaOut.Ks * 1e-3)

    def __call__(self, P_MPa, T_K, grid=False):
        return self.ufn_VP_kms(P_MPa, T_K, grid=grid), self.ufn_KS_GPa(P_MPa, T_K, grid=grid)


class H2Osigma_Sm:
    def __init__(self, sigmaSet_Sm=None):
        if sigmaSet_Sm is None:
            self.sigma_Sm = Constants.sigmaH2O_Sm
        else:
            self.sigma_Sm = sigmaSet_Sm

    def __call__(self, P_MPa, T_K, grid=False):
        if grid:
            return np.zeros((np.size(P_MPa), np.size(T_K))) + self.sigma_Sm
        else:
            return np.zeros_like(P_MPa) + self.sigma_Sm


class IceSeismic:
    def __init__(self, phaseStr, EXTRAP):
        self.phase = phaseStr
        self.EXTRAP = EXTRAP

    def __call__(self, P_MPa, T_K, grid=False):
        if not self.EXTRAP:
            # Set extrapolation boundaries to limits defined in SeaFreeze
            P_MPa, T_K = ResetNearestExtrap(P_MPa, T_K, 0, 3000, 0, 400)
        if grid:
            PT = sfPTgrid(P_MPa, T_K)
        else:
            PT = sfPTpairs(P_MPa, T_K)
        seaOut = SeaFreeze(PT, self.phase)
        return seaOut.Vp * 1e-3, seaOut.Vs * 1e-3,  seaOut.Ks * 1e-3, seaOut.shear * 1e-3


def GetPfreeze(oceanEOS, phaseTop, Tb_K, PLower_MPa=0.1, PUpper_MPa=300, PRes_MPa=0.1, UNDERPLATE=None,
               ALLOW_BROKEN_MODELS=False, DO_EXPLOREOGRAM=False):
    """ Returns the pressure at which ice changes phase based on temperature, salinity, and composition

        Args:
            oceanEOS (OceanEOSStruct): Interpolator functions for evaluating the ocean EOS
            Tb_K (float): Temperature of the phase transition in K
        Returns:
            Pfreeze_MPa (float): Pressure at the phase change interface consistent with Tb_K
    """
    phaseChangeUnderplate = lambda P: 0.5 + (phaseTop - oceanEOS.fn_phase(P, Tb_K))
    if UNDERPLATE is None:
        TRY_BOTH = True
        UNDERPLATE = True
    else:
        TRY_BOTH = False
    if UNDERPLATE:
        phaseChange = phaseChangeUnderplate
    else:
        phaseChange = lambda P: 0.5 - (phaseTop - oceanEOS.fn_phase(P, Tb_K))

    Pfreeze_MPa = None
    if phaseChange(PLower_MPa) * phaseChange(PUpper_MPa) > 0:
        # GetZero will error out in this case. Use a brute force strategy instead
        Pvals = np.arange(PLower_MPa, PUpper_MPa, PRes_MPa)
        changes = phaseChange(Pvals)
        if np.any(changes > 0):
            iChange = np.where(changes < 0)[0]
            if np.size(iChange) != 0:
                Pfreeze_MPa = Pvals[iChange[0]] + PRes_MPa/5

    if Pfreeze_MPa is None:
        try:
            Pfreeze_MPa = GetZero(phaseChange, bracket=[PLower_MPa, PUpper_MPa]).root + PRes_MPa/5
        except ValueError:
            if UNDERPLATE:
                msg = f'Tb_K of {Tb_K:.3f} is not consistent with underplating ice III; ' + \
                      f'the phases at the top and bottom of this range are ' + \
                      f'{PhaseConv(oceanEOS.fn_phase(PLower_MPa, Tb_K))} and ' + \
                      f'{PhaseConv(oceanEOS.fn_phase(PUpper_MPa, Tb_K))}, respectively.'
                if ALLOW_BROKEN_MODELS:
                    if DO_EXPLOREOGRAM:
                        log.info(msg)
                    else:
                        log.error(msg)
                    Pfreeze_MPa = np.nan
                else:
                    raise ValueError(msg)
            elif TRY_BOTH:
                try:
                    Pfreeze_MPa = GetZero(phaseChangeUnderplate, bracket=[PLower_MPa, PUpper_MPa]).root + PRes_MPa / 5
                except ValueError:
                    msg = f'No transition pressure was found below {PUpper_MPa:.3f} MPa ' + \
                          f'for ice {PhaseConv(phaseTop)}. Increase PUpper_MPa until one is found.'
                    if ALLOW_BROKEN_MODELS:
                        if DO_EXPLOREOGRAM:
                            log.info(msg)
                        else:
                            log.error(msg)
                        Pfreeze_MPa = np.nan
                    else:
                        raise ValueError(msg)
            else:
                msg = f'No transition pressure was found below {PUpper_MPa:.3f} MPa ' + \
                      f'for ice {PhaseConv(phaseTop)} and UNDERPLATE is explicitly set to False.'
                if DO_EXPLOREOGRAM:
                    log.info(msg)
                else:
                    log.warning(msg)
                Pfreeze_MPa = np.nan

    return Pfreeze_MPa


def GetTfreeze(oceanEOS, P_MPa, T_K, TfreezeRange_K=50, TRes_K=0.05):
    """ Returns the temperature at which a solid layer melts based on temperature, salinity, and composition

        Args:
            oceanEOS (OceanEOSStruct): Interpolator functions for evaluating the ocean EOS
            P_MPa (float): Pressure of the fluid in MPa
            T_K (float): Temperature of the fluid in K
        Returns:
            Tfreeze_K (float): Temperature of nearest higher-temperature solid-liquid phase transition
                at this pressure
    """
    topPhase = oceanEOS.fn_phase(P_MPa, T_K)
    if topPhase == 0:
        log.warning('Attempting to get phase change from liquid to solid, not solid to liquid as expected.')
    phaseChange = lambda T: 0.5 - (1 - int(oceanEOS.fn_phase(P_MPa, T) > 0))

    try:
        Tfreeze_K = GetZero(phaseChange, bracket=[T_K, T_K+TfreezeRange_K]).root + TRes_K/5
    except ValueError:
        raise ValueError(f'No melting temperature was found above {T_K:.3f} K ' +
                         f'for ice {PhaseConv(topPhase)} at pressure {P_MPa:.3f} MPa. ' +
                          'Check to see if T_K is close to default Ocean.THydroMax_K value. ' +
                          'If so, increase Ocean.THydroMax_K. Otherwise, increase TfreezeRange_K ' +
                          'until a melting temperature is found.')

    return Tfreeze_K


def kThermIsobaricAnderssonInaba2005(T_K, phase):
    """ Calculate thermal conductivity of ice at a fixed pressure according to
        Andersson and Inaba (2005) as a function of temperature.
        See https://doi.org/10.1039/B500373C.
        Range of validity is as follows:
        Phase:  P (MPa):    T range (K):
        Ih      0.1         40-180*
        II      240         120-240
        III     240         180-250
        V       530         240-270
        VI      1000        135-250
        *Andersson and Inaba give an alternate equation that accounts for the range 180-273 K
        for ice Ih at 0.1 MPa, but as this was not included in the Matlab version, it's
        skipped here too. This implementation does not apply at the relevant T and P values
        for icy moon shells except at specific points, so a more versatile and accurate
        model should be found and used to replace this.

        Args:
            T_K (float, shape N): Temperatures to evaluate in K
            phase (int): Phase ID
        Returns:
            kTherm_WmK (float, shape N): Thermal conductivity of desired phase at specified temperatures
                in W/(m K)
    """
    D = np.array([np.nan, 630, 695, 93.2, np.nan, 38.0, 50.9])
    X = np.array([np.nan, 0.995, 1.097, 0.822, np.nan, 0.612, 0.612])

    kTherm_WmK = D[abs(phase)] * T_K**(-X[abs(phase)])

    return kTherm_WmK


def kThermIsothermalAnderssonInaba2005(P_MPa, phase):
    """ Calculate thermal conductivity of ice at a fixed temperature according to
        Andersson and Inaba (2005) as a function of pressure.
        See https://doi.org/10.1039/B500373C.
        Range of validity is as follows:
        Phase:  P range (GPa):  T (K):
        Ih      0-0.5           130
        II      0-0.24          120
        III     0.2-0.35        240
        V       0.35-0.6        246
        VI      0.7-2.0         246
        This implementation does not apply at the relevant T and P values for icy moon
        shells except at specific points, so a more versatile and accurate model should
        be found and used to replace this.

        Args:
            P_MPa (float, shape N): Pressure to evaluate in MPa
            phase (int, shape N): Phase index
        Returns:
            kTherm_WmK (float, shape N): Thermal conductivity of desired phase at specified pressures
                in W/(m K)
    """
    E = np.array([np.nan, 1.60, 1.25, -0.02, np.nan, 0.16, 0.37])
    F = np.array([np.nan, -0.44, 0.2, 0.2, np.nan, 0.2, 0.16])

    # Note the 1e-3 factor because F has units of 1/GPa
    kTherm_WmK = np.exp(E[abs(phase)] + F[abs(phase)] * P_MPa * 1e-3)

    return kTherm_WmK


def kThermMelinder2007(T_K, Tmelt_K, ko_WmK=2.21, dkdT_WmK2=-0.012):
    """ Calculate thermal conductivity of ice Ih according to Melinder (2007).

        Args:
            T_K (float, shape N): Temperature in K
            Tmelt_K (float, shape N): Melting temperature at the evaluated pressure in K
            ko_WmK = 2.21 (float): Thermal conductivity at the melting temperature in W/(m K)
            dkdT_WmK2 = -0.012 (float): Constant temperature derivative of k in W/(mK^2)
        Returns:
            kTherm_WmK (float, shape N): Thermal conductivity of ice Ih at specified temperature
                in W/(m K)
    """

    kTherm_WmK = ko_WmK + dkdT_WmK2 * (T_K - Tmelt_K)
    return kTherm_WmK


def kThermHobbs1974(T_K):
    """ Calculate thermal conductivity of ice Ih according to Hobbs (1974), as
        reported by Ojakangas and Stevenson (1989).

        Args:
            T_K (float, shape N): Temperature value(s) in K
        Returns:
            kTherm_WmK (float, shape N): Thermal conductivities in W/(m K)
    """
    a0 = 4.68e4  # Units of ergs/(K cm s)
    a1 = 4.88e7  # Units of ergs/(cm s)
    a0_SI = a0 * Constants.erg2J * 1e2
    a1_SI = a1 * Constants.erg2J * 1e2
    kTherm_WmK = a1_SI/T_K + a0_SI

    return kTherm_WmK


def kThermIceIhWolfenbarger2021(T_K):
    """ Calculate thermal conductivity of ice Ih at a fixed pressure according to
        Wolfenbarger et al. (2021) as a function of temperature.
        See https://doi.org/10.1016/j.dib.2021.107079.
        Wolgenbarger et al. consider a variety of sources, but for only ice Ih.
        They fit a curve that grossly improves on the residuals of the data,
        primarily in the region of interest for convecting shells, around 220-250 K.

        Args:
            T_K (float, shape N): Temperatures to evaluate in K
        Returns:
            kTherm_WmK (float, shape N): Thermal conductivity of desired phase at specified temperatures
                in W/(m K)
    """

    return 612 / T_K


class ViscOceanUniform_Pas:
    def __init__(self, etaSet_Pas=None, comp=None):
        if etaSet_Pas is None:
            if comp == 'Seawater':
                self.eta_Pas = Constants.etaSeawater_Pas
            else:
                self.eta_Pas = Constants.etaH2O_Pas
        else:
            self.eta_Pas = etaSet_Pas

    def __call__(self, P_MPa, T_K, grid=False):
        if grid:
            return np.zeros((np.size(P_MPa), np.size(T_K))) + self.eta_Pas
        else:
            return np.zeros_like(P_MPa) + self.eta_Pas


class ViscIceUniform_Pas:
    def __init__(self, etaSet_Pas=None, TviscTrans_K=None):
        if etaSet_Pas is None:
            self.eta_Pas = Constants.etaIce_Pas
        else:
            self.eta_Pas = etaSet_Pas

        if TviscTrans_K is None:
            self.TviscTrans_K = Constants.TviscIce_K
        else:
            self.TviscTrans_K = TviscTrans_K

    def __call__(self, P_MPa, T_K, grid=False):
        Ttrans_K = np.insert([0.0, np.inf], 1, self.TviscTrans_K)
        if grid:
            eta_Pas = np.zeros((np.size(P_MPa), np.size(T_K)))
            for Tlow_K, Tupp_K, etaConst_Pas in zip(Ttrans_K[:-1], Ttrans_K[1:], self.eta_Pas):
                eta_Pas[:, np.logical_and(T_K >= Tlow_K, T_K < Tupp_K)] = etaConst_Pas
        else:
            eta_Pas = np.zeros_like(P_MPa)
            for Tlow_K, Tupp_K, etaConst_Pas in zip(Ttrans_K[:-1], Ttrans_K[1:], self.eta_Pas):
                eta_Pas[np.logical_and(T_K >= Tlow_K, T_K < Tupp_K)] = etaConst_Pas

        return eta_Pas<|MERGE_RESOLUTION|>--- conflicted
+++ resolved
@@ -584,28 +584,8 @@
             deltaT = minTres_K
         rangeLabel = f'{Pmin:.2f},{Pmax:.2f},{deltaP:.2e},' + \
                      f'{Tmin:.3f},{Tmax:.3f},{deltaT:.2e}'
-<<<<<<< HEAD
-        # Ensure that P_MPa is strictly ascending, namely that {Pmin and Pmax are not the same
-        # If so, then increment Pmax just slightly
-        if Pmax - Pmin == 0:
-            Pmax = Pmax + 0.001
-            deltaP = 0.001
-        if Tmax - Tmin == 0:
-            Tmax = Tmin + 0.001
-            deltaT = 0.001
-        # Use of np.arange would be simpler here, but can cause errors when loading an EOS for a thin layer, e.g. for
-        # some cases with ice VI inside pores.
-        nPs = np.maximum(round(abs(Pmax-Pmin)/deltaP), 10)
-        outP_MPa = np.linspace(Pmin, Pmax, nPs)
-        # outP_MPa = np.arange(Pmin, Pmax, np.maximum(deltaP)
-        nTs = np.maximum(round(abs(Tmax-Tmin)/deltaT), 11)
-        # To prevent Seafreeze errors, ensure that nTs and nPs don't have same size
-        if nTs == nPs:
-            nTs = nTs + 1
-=======
         outP_MPa = np.arange(Pmin, Pmax, deltaP)
         nTs = np.minimum(round(abs(Tmax-Tmin)/deltaT), np.size(outP_MPa)+1)
->>>>>>> f624131e
         outT_K = np.linspace(Tmin, Tmax, nTs)
 
     return ALREADY_LOADED, rangeLabel, outP_MPa, outT_K, deltaP, deltaT
